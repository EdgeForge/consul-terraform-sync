--- conflicted
+++ resolved
@@ -55,12 +55,9 @@
 # test-e2e-cirecleci does e2e test setup and then runs the e2e tests
 test-e2e-cirecleci: test-setup-e2e
 	@echo "==> Testing ${NAME} (e2e)"
-<<<<<<< HEAD
-	@gotestsum --format testname --junitfile .build/test-results/e2e-tests.xml -- ./e2e -race -count=1 -timeout=900s -tags=e2e ${TESTARGS}
-=======
 	@echo "Tests regex: $(shell cat ".build/chunks/chunk.${CHUNK_INDEX}")"
-	@go test ./e2e -race -count=1 -timeout=300s -tags=e2e -run="$(shell cat ".build/chunks/chunk.${CHUNK_INDEX}")" ${TESTARGS}
->>>>>>> 2daf42d2
+	@gotestsum --format testname --junitfile .build/test-results/e2e-tests.xml -- ./e2e -race -count=1 -timeout=900s \
+		-tags=e2e -run="$(shell cat ".build/chunks/chunk.${CHUNK_INDEX}")" ${TESTARGS}
 .PHONY: test-e2e-cirecleci
 
 # test-e2e-local does e2e test setup and then runs the e2e tests
